
"""Contains packets related to windows."""

from __future__ import annotations

from src.types.packet import Packet
from src.types.buffer import Buffer

__all__ = ('PlayWindowConfirmation', 'PlayCloseWindow', 'PlayWindowProperty',)


class PlayWindowConfirmation(Packet):
    """A packet indicating whether a request from the client was accepted or if there was a problem.
    Server -> Client"""

    id_ = 0x11
    to = 1

    def __init__(self, window_id: int, action_number: int, accepted: bool) -> None:
        super().__init__()
        self.window_id = window_id
        self.action_number = action_number
        self.accepted = accepted

    def encode(self) -> bytes:
        return Buffer.pack('b', self.window_id) + Buffer.pack('h', self.action_number) + \
            Buffer.pack_bool(self.accepted)


class PlayCloseWindow(Packet):
    """This packet is sent from the server to the client when a window is forcibly closed, such as when a chest is destroyed while it's open. """

    id_ = 0x12
    to = 1

    def __init__(self, window_id: int):
        self.window_id = window_id

    def encode(self):
        return Buffer.pack('B', self.window_id)


class PlayWindowProperty(Packet):
<<<<<<< HEAD
    """This packet is used to inform the client that part of a GUI window should be updated.
    Clientbound (Server -> Client).
    :param int window_id: The ID of the window to be updated.
    :param int property: The property to be updated.
    :param int value: The new value for the property.
    :attr int to: The intended recipient.
    :attr int id: The unique ID of the packet."""
=======
    """This packet is used to inform the client that part of a GUI window should be updated. ClientboundServer -> Client"""

    id_ = 0x14
>>>>>>> 597e7949
    to = 1

    def __init__(self, window_id: int, property: int, value: int):
        self.window_id = window_id
        self.property = property
        self.value = value

    def encode(self):
        return Buffer.pack('B', self.window_id) + Buffer.pack('h', self.property) +\
            Buffer.pack('h', self.value)<|MERGE_RESOLUTION|>--- conflicted
+++ resolved
@@ -41,7 +41,6 @@
 
 
 class PlayWindowProperty(Packet):
-<<<<<<< HEAD
     """This packet is used to inform the client that part of a GUI window should be updated.
     Clientbound (Server -> Client).
     :param int window_id: The ID of the window to be updated.
@@ -49,11 +48,8 @@
     :param int value: The new value for the property.
     :attr int to: The intended recipient.
     :attr int id: The unique ID of the packet."""
-=======
-    """This packet is used to inform the client that part of a GUI window should be updated. ClientboundServer -> Client"""
 
     id_ = 0x14
->>>>>>> 597e7949
     to = 1
 
     def __init__(self, window_id: int, property: int, value: int):
