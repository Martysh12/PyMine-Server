<<<<<<< HEAD
=======
# A flexible and fast Minecraft server software written completely in Python.
# Copyright (C) 2021 PyMine

# This program is free software: you can redistribute it and/or modify
# it under the terms of the GNU General Public License as published by
# the Free Software Foundation, either version 3 of the License, or
# (at your option) any later version.

# This program is distributed in the hope that it will be useful,
# but WITHOUT ANY WARRANTY; without even the implied warranty of
# MERCHANTABILITY or FITNESS FOR A PARTICULAR PURPOSE.  See the
# GNU General Public License for more details.

# You should have received a copy of the GNU General Public License
# along with this program.  If not, see <https://www.gnu.org/licenses/>.

>>>>>>> 10a282d0
import classyjson
import importlib
import os

<<<<<<< HEAD
from pymine.api.abc import AbstractParser
=======
from pymine.types.abc import AbstractParser
>>>>>>> 10a282d0

parsers = classyjson.ClassyDict()

for root, dirs, files in os.walk(os.path.join("pymine", "logic", "parsers")):
    for file in filter((lambda f: f.endswith(".py") and "__" not in f), files):
        module = importlib.import_module(os.path.join(root, file)[:-3].replace("\\", "/").replace("/", "."))

        for name, obj in module.__dict__.items():
            try:
                if issubclass(obj, AbstractParser):
                    parsers[name] = obj
            except (TypeError, KeyError):  # can't call issubclass() on non-classes
                pass<|MERGE_RESOLUTION|>--- conflicted
+++ resolved
@@ -1,5 +1,3 @@
-<<<<<<< HEAD
-=======
 # A flexible and fast Minecraft server software written completely in Python.
 # Copyright (C) 2021 PyMine
 
@@ -16,16 +14,11 @@
 # You should have received a copy of the GNU General Public License
 # along with this program.  If not, see <https://www.gnu.org/licenses/>.
 
->>>>>>> 10a282d0
 import classyjson
 import importlib
 import os
 
-<<<<<<< HEAD
-from pymine.api.abc import AbstractParser
-=======
 from pymine.types.abc import AbstractParser
->>>>>>> 10a282d0
 
 parsers = classyjson.ClassyDict()
 
