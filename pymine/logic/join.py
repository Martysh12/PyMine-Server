--- conflicted
+++ resolved
@@ -1,5 +1,3 @@
-<<<<<<< HEAD
-=======
 # A flexible and fast Minecraft server software written completely in Python.
 # Copyright (C) 2021 PyMine
 
@@ -16,7 +14,6 @@
 # You should have received a copy of the GNU General Public License
 # along with this program.  If not, see <https://www.gnu.org/licenses/>.
 
->>>>>>> 10a282d0
 import asyncio
 import random
 import time
@@ -245,14 +242,6 @@
 
     loop = asyncio.get_event_loop()
 
-<<<<<<< HEAD
-    # for chunk in chunks.values():  # send chunk data packet for each chunk in player's view distance
-    #     await server.send_packet(stream, packets.play.chunk.PlayChunkData(chunk, True))
-
-    loop = asyncio.get_event_loop()
-
-=======
->>>>>>> 10a282d0
     for chunk in chunks.values():  # send chunk data packet for every chunk in server render distance
         packet = await loop.run_in_executor(server.thread_executor, packets.play.chunk.PlayChunkData, chunk, True)
         asyncio.create_task(server.send_packet(stream, packet))
