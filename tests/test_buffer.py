--- conflicted
+++ resolved
@@ -29,7 +29,6 @@
     buf.write(Buffer.pack("i", 123) + Buffer.pack("b", 1) + Buffer.pack("?", True) + Buffer.pack("q", 1234567890456))
     assert buf.buf == b"\x00\x00\x00{\x01\x01\x00\x00\x01\x1fq\xfb\x06\x18"
 
-<<<<<<< HEAD
     assert buf.unpack('i') == 123
     assert buf.unpack('b') == 1
     assert buf.unpack('?') == True
@@ -45,10 +44,4 @@
 
     assert buf.unpack_varint() == 0
     assert buf.unpack_varint() == 1
-    assert buf.unpack_varint() == 3749146
-=======
-    assert buf.unpack("i") == 123
-    assert buf.unpack("b") == 1
-    assert buf.unpack("?") == True
-    assert buf.unpack("q") == 1234567890456
->>>>>>> 95a84280
+    assert buf.unpack_varint() == 3749146