--- conflicted
+++ resolved
@@ -44,30 +44,18 @@
             chunk.sections[0].block_light[0:4] = 0
 
             chunk.sections[0].sky_light[0:3] = 0
-<<<<<<< HEAD
-            chunk.sections[0].sky_light[4] = 15
-=======
             chunk.sections[0].sky_light[3:] = 15
->>>>>>> 10a282d0
         elif dimension == "minecraft:nether":
             chunk.sections[0].block_states[0] = palette.encode("minecraft:bedrock")
             chunk.sections[0].block_states[1:4] = palette.encode("minecraft:netherrack")
 
             chunk.sections[0].block_light[0:4] = 0
-<<<<<<< HEAD
-            chunk.sections[0].sky_light[4] = 7
-=======
             chunk.sections[0].sky_light[4:] = 7
->>>>>>> 10a282d0
         elif dimension == "minecraft:the_end":
             chunk.sections[0].block_states[0:4] = palette.encode("minecraft:end_stone")
 
             chunk.sections[0].block_light[0:4] = 0
-<<<<<<< HEAD
-            chunk.sections[0].sky_light[4] = 0
-=======
             chunk.sections[0].sky_light[4:] = 0
->>>>>>> 10a282d0
         else:
             raise ValueError(f"Unsupported dimension: {dimension}")
 
