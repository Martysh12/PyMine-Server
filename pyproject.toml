--- conflicted
+++ resolved
@@ -5,9 +5,6 @@
 
 [tool.pytest.ini_options]
 addopts = "--full-trace -v"
-<<<<<<< HEAD
-testpaths = ["tests"]
-=======
 testpaths = ["tests"]
 
 [tool.poetry]
@@ -51,5 +48,4 @@
 
 [build-system]
 requires = ["poetry-core>=1.0.0"]
-build-backend = "poetry.core.masonry.api"
->>>>>>> 37e7fd73
+build-backend = "poetry.core.masonry.api"