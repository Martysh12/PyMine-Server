--- conflicted
+++ resolved
@@ -1,8 +1,4 @@
-<<<<<<< HEAD
-"""Contains the PlaySetCooldown packet"""
-=======
 """Contains the PlaySetCooldown packet."""
->>>>>>> 76249bf3
 
 from __future__ import annotations
 
