# A flexible and fast Minecraft server software written completely in Python.
# Copyright (C) 2021 PyMine

# This program is free software: you can redistribute it and/or modify
# it under the terms of the GNU General Public License as published by
# the Free Software Foundation, either version 3 of the License, or
# (at your option) any later version.

# This program is distributed in the hope that it will be useful,
# but WITHOUT ANY WARRANTY; without even the implied warranty of
# MERCHANTABILITY or FITNESS FOR A PARTICULAR PURPOSE.  See the
# GNU General Public License for more details.

# You should have received a copy of the GNU General Public License
# along with this program.  If not, see <https://www.gnu.org/licenses/>.

from random import randint
import functools
import asyncio
import hashlib
import types
<<<<<<< HEAD

=======
import ast


>>>>>>> 10a282d0
# An implementation of java's String.hashCode()
def java_string_hash(s: str) -> int:
    l = len(s)
    return sum((ord(s[i]) * 31 ** (l - 1 - i) for i in range(l))) & 0xFFFFFFFF


def gen_seed() -> int:  # generates a random seed as an int
    return randint(0, (2 ** 64) - 1)


# May not be correct, but it doesn't matter because it's used for "biome noise" client-side
def seed_hash(seed: int):
    m = hashlib.sha256()
    m.update(seed.to_bytes(8, "big"))
    return int(str(int.from_bytes(m.digest(), "big"))[:8])


def remove_namespace(s: str) -> str:
    if ":" in s:
        return "".join(s.split(":")[1:])

    return s


<<<<<<< HEAD
=======
async def nice_eval(code: str, env: dict) -> str:
    code_nice = f"async def nice_eval():\n" + "\n".join(f"    {i}" for i in code.splitlines())
    code_parsed = ast.parse(code_nice)
    code_final = code_parsed.body[0].body

    def insert_returns():
        if isinstance(code_final[-1], ast.Expr):
            code_final[-1] = ast.Return(code_final[-1].value)
            ast.fix_missing_locations(code_final[-1])

        if isinstance(code_final[-1], ast.If):
            insert_returns(code_final[-1].body)
            insert_returns(code_final[-1].orelse)

        if isinstance(code_final[-1], ast.With):
            insert_returns(code_final[-1].body)

    insert_returns()

    exec(compile(code_parsed, filename="<ast>", mode="exec"), env)
    return repr(await eval(f"nice_eval()", env))


>>>>>>> 10a282d0
class DualMethod:
    """Allows a method of a class to be a classmethod or regular method.
    If the method is called like Class.method(), the first parameter will be the class object.
    If the method is called like instance.method(), the first parameter will be the instance of the class object.

    Usage is like:
    class Foo:
        @DualMethod
        def bar(self, *args):
            print(*args)
    """

    def __init__(self, func):
        self._func = func

    def __get__(self, instance, owner=None):
        return types.MethodType(self._func, (owner if instance is None else instance))<|MERGE_RESOLUTION|>--- conflicted
+++ resolved
@@ -19,13 +19,9 @@
 import asyncio
 import hashlib
 import types
-<<<<<<< HEAD
-
-=======
 import ast
 
 
->>>>>>> 10a282d0
 # An implementation of java's String.hashCode()
 def java_string_hash(s: str) -> int:
     l = len(s)
@@ -50,8 +46,6 @@
     return s
 
 
-<<<<<<< HEAD
-=======
 async def nice_eval(code: str, env: dict) -> str:
     code_nice = f"async def nice_eval():\n" + "\n".join(f"    {i}" for i in code.splitlines())
     code_parsed = ast.parse(code_nice)
@@ -75,7 +69,6 @@
     return repr(await eval(f"nice_eval()", env))
 
 
->>>>>>> 10a282d0
 class DualMethod:
     """Allows a method of a class to be a classmethod or regular method.
     If the method is called like Class.method(), the first parameter will be the class object.
