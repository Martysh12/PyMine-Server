--- conflicted
+++ resolved
@@ -16,17 +16,11 @@
     """Used by the server to update the difficulty in the client's menu. (Server -> Client)
 
     :param int difficulty: The difficulty level, see here: https://wiki.vg/Protocol#Server_Difficulty.
-<<<<<<< HEAD
     :param bool locked: Whether the difficulty is locked or not.
     :attr int id: Unique packet ID.
     :attr int to: Packet direction.
     :attr difficulty:
     :attr locked:
-=======
-    :ivar int id: Unique packet ID.
-    :ivar int to: Packet direction.
-    :ivar difficulty:
->>>>>>> d706c265
     """
 
     id = 0x0D
