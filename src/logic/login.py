from cryptography.hazmat.primitives.asymmetric.padding import PKCS1v15
from cryptography.hazmat.primitives.asymmetric import rsa
from cryptography.hazmat.primitives import serialization
import aiohttp
import uuid

from src.types.packets.login.set_comp import LoginSetCompression
from src.types.packets.login.login import *
from src.types.buffer import Buffer

from src.logic.play import finish_join

from src.util.encryption import *
from src.util.share import share

login_cache = {}  # {remote: {username: username, verify_token: verify_token]}

states = share['states']


# Contains all the logic for logging in (handles all packets in the login state)
async def login(r: 'StreamReader', w: 'StreamWriter', packet: 'Packet', remote: tuple) -> tuple:
    if packet.id == 0x00:  # LoginStart
        if share['conf']['online_mode']:
            login_cache[remote] = {'username': packet.username, 'verify': None}
            await request_encryption(r, w, packet, login_cache[remote])
        else:  # If no auth is used, go straight to login success
            await login_success(r, w, packet.username)
            states[remote] = 3
    elif packet.id == 0x01:  # LoginEncryptionResponse
        shared_key, auth = await server_auth(packet, remote, login_cache[remote])

        del login_cache[remote]

        if not auth:
            await login_kick(w)
            return await share['close_con'](w, remote)

        # Generate a cipher for that client using the shared key from the client
        cipher = gen_aes_cipher(shared_key)

        # Replace streams with ones which auto decrypt + encrypt data when reading/writing
        r = EncryptedStreamReader(r, cipher.decryptor())
        w = EncryptedStreamWriter(w, cipher.encryptor())

        if share['comp_thresh'] > 0:  # Send set compression packet if needed
            await set_compression(w)

        await login_success(r, w, *auth)

        states[remote] = 3  # PLAY

        # After LoginSuccess we need to send join game packets, however these are play packets,
        # so we pass them off to src/logic/play.py
        await finish_join(r, w, remote)

    return True, r, w


# Send an encryption request packet to the client
async def request_encryption(r: 'StreamReader', w: 'StreamWriter', packet: 'LoginStart', lc: dict) -> None:  # nopep8
    packet = LoginEncryptionRequest(
        share['rsa']['public'].public_bytes(
            encoding=serialization.Encoding.DER,
            format=serialization.PublicFormat.SubjectPublicKeyInfo
        )
    )

    lc['verify'] = packet.verify_token

    w.write(Buffer.pack_packet(packet))
    await w.drain()


# Verifies that the shared key and token are the same, and does other authentication methods
# Returns the decrypted shared key and the client's username and uuid
async def server_auth(packet: 'LoginEncryptionResponse', remote: tuple, cache: dict) -> tuple:
    if share['rsa']['private'].decrypt(packet.verify_token, PKCS1v15()) == cache['verify']:
        decrypted_shared_key = share['rsa']['private'].decrypt(packet.shared_key, PKCS1v15())

        resp = await share['ses'].get(
            'https://sessionserver.mojang.com/session/minecraft/hasJoined',
            params={
                'username': cache['username'],
                'serverId': gen_verify_hash(
                    decrypted_shared_key,
                    share['rsa']['public'].public_bytes(
                        encoding=serialization.Encoding.DER,
                        format=serialization.PublicFormat.SubjectPublicKeyInfo
                    )
                )
            }
        )

        jj = await resp.json()

        if jj is not None:
            uuid_, name = uuid.UUID(jj['id']), jj['name']

            return decrypted_shared_key, (name, uuid_,)

    return False, False


# Set the the compression threshold for all future packets
async def set_compression(w: 'StreamWriter') -> None:
    w.write(Buffer.pack_packet(LoginSetCompression(share['comp_thresh'])))
    await w.drain()


# Tell the client they've logged in succesfully
async def login_success(r: 'StreamReader', w: 'StreamWriter', username: str, uuid_: uuid.UUID = None) -> None:  # nopep8
    if uuid_ is None:
        resp = await share['ses'].get(f'https://api.mojang.com/users/profiles/minecraft/{username}')
        jj = await resp.json()
        uuid_ = uuid.UUID(jj['id'])

    # LoginSuccess packet, tells client they've logged in succesfully
    w.write(Buffer.pack_packet(LoginSuccess(uuid_, username), share['comp_thresh']))
    await w.drain()


# Tell the client they did a bad
async def login_kick(w: 'StreamWriter') -> None:
<<<<<<< HEAD
    w.write(Buffer.pack_packet(
        LoginDisconnect('Failed to authenticate your connection.')
    ))
=======
    w.write(Buffer.pack_packet(LoginDisconnect('Failed to authenticate your connection.')))
>>>>>>> d4eacab7
    await w.drain()<|MERGE_RESOLUTION|>--- conflicted
+++ resolved
@@ -122,11 +122,5 @@
 
 # Tell the client they did a bad
 async def login_kick(w: 'StreamWriter') -> None:
-<<<<<<< HEAD
-    w.write(Buffer.pack_packet(
-        LoginDisconnect('Failed to authenticate your connection.')
-    ))
-=======
     w.write(Buffer.pack_packet(LoginDisconnect('Failed to authenticate your connection.')))
->>>>>>> d4eacab7
     await w.drain()