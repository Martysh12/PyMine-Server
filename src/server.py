--- conflicted
+++ resolved
@@ -47,24 +47,8 @@
 secrets = {}  # {remote: secret}
 share['secrets'] = secrets
 
-
-<<<<<<< HEAD
 logger = Logger(SERVER_PROPERTIES['debug'])
 share['logger'] = logger
-=======
-logger = logging.getLogger(__name__)
-logger.setLevel(logging.DEBUG)
-
-# create console handler with a higher log level
-ch = logging.StreamHandler()
-ch.setLevel(logging.DEBUG)
-
-ch.setFormatter(CustomFormatter())
-
-logger.addHandler(ch)
-share['logger'] = logging
->>>>>>> dd75dc7d
-
 
 async def close_con(w, remote):
     w.close()
