"""Contains packets related to players."""

from __future__ import annotations
from nbt import nbt
import uuid

from src.types.packet import Packet
from src.types.buffer import Buffer
from src.types.chat import Chat

__all__ = (
    'PlayPlayerDigging',
    'PlayAcknowledgePlayerDigging',
    'PlayDisconnect',
    'PlayPlayerAbilitiesClientBound',
    'PlayPlayerAbilitiesServerBound',
    'PlayJoinGame',
    'PlayPlayerPosition',
    'PlayPlayerPositionAndRotationServerBound',
    'PlayPlayerRotation',
    'PlayPlayerMovement',
    'PlayTeleportConfirm',
    'PlayClientStatus',
    'PlayClientSettings',
<<<<<<< HEAD
=======
    'PlayCreativeInventoryAction',
    'PlaySpectate',
>>>>>>> 76249bf3
)


class PlayPlayerDigging(Packet):
    """Sent by the client when the start mining a block. (Client -> Server)

    :param int status: The action the player is taking against the block, see here: https://wiki.vg/Protocol#Player_Digging.
    :param int x: The x coordinate of the block.
    :param int y: The y coordinate of the block.
    :param int z: The z coordinate of the block.
    :param int face: The face of the block that the player is mining.
    :attr int id: Unique packet ID.
    :attr int to: Packet direction.
    :attr status:
    :attr x:
    :attr y:
    :attr z:
    :attr face:
    """

    id = 0x1B
    to = 0

    def __init__(self, status: int, x: int, y: int, z: int, face: int) -> None:
        super().__init__()

        self.status = status
        self.x, self.y, self.z = x, y, z
        self.face = face

    @classmethod
    def decode(cls, buf: Buffer) -> PlayPlayerDigging:
        return cls(buf.unpack_varint(), *buf.unpack_pos(), buf.unpack('b'))


class PlayAcknowledgePlayerDigging(Packet):
    """Sent by server to acknowledge player digging. (Server -> Client)

    :param int x: The x coordinate of where the player is digging.
    :param int y: The y coordinate of where the player is digging.
    :param int z: The z coordinate of where the player is digging.
    :param int block: The block state id of the block that is being broken/dug.
    :param int status: Value 0-2 to denote whether player should start, cancel, or finish.
    :param bool successful: True if the block was dug successfully.
    :attr int id: Unique packet ID.
    :attr int to: Packet direction.
    :attr x:
    :attr y:
    :attr z:
    :attr block:
    :attr status:
    :attr successful:
    """

    id = 0x07
    to = 1

    def __init__(self, x: int, y: int, z: int, block: int, status: int, successful: bool) -> None:
        super().__init__()

        self.x, self.y, self.z = x, y, z
        self.block = block
        self.status = status
        self.successful = successful

    def encode(self) -> bytes:
        return Buffer.pack_pos(self.x, self.y, self.z) + Buffer.pack_varint(self.block) + \
            Buffer.pack_varint(self.status) + Buffer.pack_bool(self.successful)


class PlayDisconnect(Packet):
    """Sent by the server before it disconnects a client. The client assumes that the server has already closed the connection by the time the packet arrives.

    Clientbound(Server -> Client)"""

    id = 0x19
    to = 1

    def __init__(self, reason: Chat) -> None:
        super().__init__()

        self.reason = reason

    def encode(self) -> bytes:
        return Buffer.pack_chat(self.reason)


class PlayPlayerAbilitiesClientBound(Packet):
    """Defines the player's abilities. (Server -> Client)

    :param bytes flags: Client data bitfield, see here: https://wiki.vg/Protocol#Player_Abilities_.28clientbound.29.
    :param float flying_speed: Speed at which client is flying.
    :param float fov_modifier: FOV modifier value.
    :attr int id: Unique packet ID.
    :attr int to: Packet direction.
    :attr flags:
    :attr flying_speed:
    :attr fov_modifier:
    """

    id = 0x30
    to = 1

    def __init__(self, flags: bytes, flying_speed: float, fov_modifier: float) -> None:
        super().__init__()

        self.flags = flags
        self.flying_speed = flying_speed
        self.fov_modifier = fov_modifier

    def encode(self) -> bytes:
        return self.flags + Buffer.pack('f', self.flying_speed) + \
            Buffer.pack('f', self.fov_modifier)


class PlayPlayerAbilitiesServerBound(Packet):
    """Tells the server whether the client is flying or not. (Client -> Server)

    :param bool flying: Whether player is flying or not.
    :attr int id: Unique packet ID.
    :attr int to: Packet direction.
    :attr flying:
    """

    id = 0x1A
    to = 0

    def __init__(self, flying: bool) -> None:
        super().__init__()

        self.flying = flying

    @classmethod
    def decode(cls, buf: Buffer) -> PlayPlayerAbilitiesServerBound:
        return cls(buf.unpack('b') == 0x02)


class PlayJoinGame(Packet):
    """Tells the client the necessary information to actually join the game. (Server -> Client)

    :param int entity_id: The player's entity ID.
    :param bool is_hardcore: Whether the world is hardcore mode or not.
    :param int gamemode: The player's gamemode.
    :param int prev_gamemode: The player's previous gamemode.
    :param list world_names: All of the worlds loaded on the server.
    :param nbt.Tag dim_codec: Represents a dimension and biome registry, see here: https://wiki.vg/Protocol#Join_Game.
    :param nbt.Tag dimension: A dimension type, see here: https://wiki.vg/Protocol#Join_Game.
    :param str world_name: The name of the world the player is joining.
    :param int hashed_seed: First 8 bytes of SHA-256 hash of the world's seed.
    :param int max_players: Max players allowed on the server, now ignored.
    :param int view_distance: Max view distance allowed by the server.
    :param bool reduced_debug_info: Whether debug info should be reduced or not.
    :param bool enable_respawn_screen: Set to false when the doImmediateRespawn gamerule is true.
    :param bool is_debug: If the world is a debug world.
    :param bool is_flat: If the world is a superflat world.
    :attr int id: Unique packet ID.
    :attr int to: Packet direction.
    :attr entity_id:
    :attr is_hardcore:
    :attr gamemode:
    :attr prev_gamemode:
    :attr world_names:
    :attr dim_codec:
    :attr dimension:
    :attr world_name:
    :attr hashed_seed:
    :attr max_players:
    :attr view_distance:
    :attr reduced_debug_info:
    :attr enable_respawn_screen:
    :attr is_debug:
    :attr is_flat:
    """

    id = 0x24
    to = 1

    def __init__(
            self,
            entity_id: int,
            is_hardcore: bool,
            gamemode: int,
            prev_gamemode: int,
            world_names: list,
            dim_codec: nbt.Tag,
            dimension: nbt.Tag,
            world_name: str,
            hashed_seed: int,
            max_players: int,
            view_distance: int,
            reduced_debug_info: bool,
            enable_respawn_screen: bool,
            is_debug: bool,
            is_flat: bool) -> None:
        super().__init__()

        self.entity_id = entity_id
        self.is_hardcore = is_hardcore
        self.gamemode = gamemode
        self.prev_gamemode = prev_gamemode
        self.world_names = world_names
        self.dim_codec = dim_codec
        self.dimension = dimension
        self.world_name = world_name
        self.hashed_seed = hashed_seed
        self.max_players = max_players
        self.view_distance = view_distance
        self.reduced_debug_info = reduced_debug_info
        self.enable_respawn_screen = enable_respawn_screen
        self.is_debug = is_debug
        self.is_flat = is_flat

    def encode(self) -> bytes:
        return Buffer.pack('i', self.entity_id) + Buffer.pack_bool(self.is_hardcore) + \
            Buffer.pack('B', self.gamemode) + Buffer.pack('b', self.prev_gamemode) + \
            Buffer.pack_varint(len(self.world_names)) + \
            b''.join(Buffer.pack_string(w) for w in self.world_names) + \
            Buffer.pack_nbt(self.dim_codec) + Buffer.pack_nbt(self.dimension) + \
            Buffer.pack_string(self.world_name) + Buffer.pack('q', self.hashed_seed) + \
            Buffer.pack_varint(self.max_players) + Buffer.pack_varint(self.view_distance) + \
            Buffer.pack_bool(self.reduced_debug_info) + \
            Buffer.pack_bool(self.enable_respawn_screen) + Buffer.pack_bool(self.is_debug) + \
            Buffer.pack_bool(self.is_flat)


class PlayPlayerPosition(Packet):
    """Used by the client to update the client's position. (Client -> Server)

    :param float x: The x coordinate of where the player is.
    :param float feet_y: The y coordinate of where the player's feet are.
    :param float z: The z coordinate of where the player is.
    :param bool on_ground: Whether the player/client is on the ground or not.
    :attr int id: Unique packet ID.
    :attr int to: Packet direction.
    :attr x:
    :attr feet_y:
    :attr z:
    :attr on_ground:
    """

    id = 0x12
    to = 0

    def __init__(self, x: float, feet_y: float, z: float, on_ground: bool) -> None:
        super().__init__()

        self.x = x
        self.feet_y = feet_y
        self.z = z
        self.on_ground = on_ground

    @classmethod
    def decode(cls, buf: Buffer):
        return cls(buf.unpack('d'), buf.unpack('d'), buf.unpack('d'), buf.unpack_bool())


class PlayPlayerPositionAndRotationServerBound(Packet):
    """Packet sent by the client to update both position and rotation. (Client -> Server)

    :param float x: The x coordinate of where the player is.
    :param float feet_y: The y coordinate of where the player's feet are.
    :param float z: The z coordinate of where the player is.
    :param float yaw: The yaw (absolute rotation on x axis) in degrees.
    :param float pitch: The pitch (absolute rotation on y axis) in degrees.
    :param bool on_ground: Whether the player/client is on the ground or not.
    :attr int id: Unique packet ID.
    :attr int to: Packet direction.
    :attr x:
    :attr feet_y:
    :attr z:
    :attr yaw:
    :attr pitch:
    :attr on_ground:
    """

    id = 0x13
    to = 0

    def __init__(
            self,
            x: float,
            feet_y: float,
            z: float,
            yaw: float,
            pitch: float,
            on_ground: bool) -> None:
        super().__init__()

        self.x = x
        self.feet_y = feet_y
        self.z = z
        self.yaw = yaw
        self.pitch = pitch
        self.on_ground = on_ground

    @classmethod
    def decode(cls, buf: Buffer) -> PlayPlayerPositionAndRotationServerBound:
        return cls(
            buf.unpack('d'),
            buf.unpack('d'),
            buf.unpack('d'),
            buf.unpack('d'),
            buf.unpack('d'),
            buf.unpack_bool()
        )


class PlayPlayerRotation(Packet):
    """Used by the client to update their rotation, see here: https://wiki.vg/Protocol#Player_Rotation. (Client -> Server)

    :param float yaw: The yaw (absolute rotation on x axis) in degrees.
    :param float pitch: The pitch (absolute rotation on y axis) in degrees.
    :param bool on_ground: Whether the player/client is on the ground or not.
    :attr int id: Unique packet ID.
    :attr int to: Packet direction.
    :attr yaw:
    :attr pitch:
    """

    id = 0x14
    to = 0

    def __init__(self, yaw: float, pitch: float, on_ground: bool) -> None:
        super().__init__()

        self.yaw = yaw
        self.pitch = pitch
        self.on_ground = on_ground

    @classmethod
    def decode(cls, buf: Buffer) -> PlayPlayerRotation:
        return cls(buf.unpack('d'), buf.unpack('d'), buf.unpack_bool())


class PlayPlayerMovement(Packet):
    """Tells server whether client/player is on ground or not. (Client -> Server)

    :param bool on_ground: Whether the player/client is on the ground or not.
    :attr int id: Unique packet ID.
    :attr int to: Packet direction.
    :attr on_ground:
    """

    id = 0x15
    to = 0

    def __init__(self, on_ground: bool) -> None:
        super().__init__()

        self.on_ground = on_ground

    @classmethod
    def decode(cls, buf: Buffer) -> PlayPlayerMovement:
        return cls(buf.unpack_bool())


class PlayTeleportConfirm(Packet):
    """Sent by the client as a confirmation to a player position and look packet. (Client -> Server)

    :param int teleport_id: ID given by a player pos and look packet.
    :attr int id: Unique packet ID.
    :attr int to: Packet direction.
    :attr teleport_id:
    """

    id = 0x00
    to = 0

    def __init__(self, teleport_id: int) -> None:
        super().__init__()

        self.teleport_id = teleport_id

    @classmethod
    def decode(cls, buf: Buffer) -> PlayTeleportConfirm:
        return cls(buf.unpack_varint())


class PlayClientStatus(Packet):
    """Used by the client to denote when the client has either (0) clicked respawn button or (1) opened the statistics menu. (Client -> Server)

    :param int action_id: Whether client has (0) clicked respawn or (1) opened stats menu.
    :attr int id: Unique packet ID.
    :attr int to: Packet direction.
    :attr action_id:
    """

    id = 0x04
    to = 0

    def __init__(self, action_id: int) -> None:
        super().__init__()

        self.action_id = action_id

    @classmethod
    def decode(cls, buf: Buffer) -> PlayClientStatus:
        return cls(buf.unpack_varint())


class PlayClientSettings(Packet):
    """Used by client to update its settings either on server join or whenever. (Client -> Server)

    :param str locale: The locale of the client, example: en_US or en_GB.
    :param int view_distance: The client's view distance.
    :param int chat_mode: The client's chat mode, see here: https://wiki.vg/Protocol#Keep_Alive_.28clientbound.29.
    :param bool chat_colors: Whether the client has chat colors enabled or not.
    :param int displayed_skin_parts: A bit mask describing which parts of the client's skin are visible.
    :param int main_hand: Either left (0) or right (1).
    :attr int id: Unique packet ID.
    :attr int to: Packet direction.
    :attr locale:
    :attr view_distance:
    :attr chat_mode:
    :attr chat_colors:
    :attr displayed_skin_parts:
    :attr main_hand:
    """

    id = 0x05
    to = 0

    def __init__(
            self,
            locale: str,
            view_distance: int,
            chat_mode: int,
            chat_colors: bool,
            displayed_skin_parts: int,
            main_hand: int) -> None:
        super().__init__()

        self.locale = locale
        self.view_distance = view_distance
        self.chat_mode = chat_mode
        self.chat_colors = chat_colors
        self.displayed_skin_parts = displayed_skin_parts
        self.main_hand = main_hand

    @classmethod
    def decode(cls, buf: Buffer) -> PlayClientSettings:
        return cls(
            buf.unpack_string(),
            buf.unpack('b'),
            buf.unpack_varint(),
            buf.unpack_bool(),
            buf.unpack('B'),
            buf.unpack_varint()
<<<<<<< HEAD
        )
=======
        )


class PlayCreativeInventoryAction(Packet):
    """Sent when a client/player clicks in their inventory in creative mode. (Client -> Server)

    :param int slot: The inventory slot that was clicked.
    :param dict clicked_item: The actual slot data for the clicked item.
    :attr int id: Unique packet ID.
    :attr int to: Packet direction.
    :attr slot:
    :attr clicked_item:
    """

    id = 0x28
    to = 0

    def __init__(self, slot: int, clicked_item: dict) -> None:
        self.slot = slot
        self.clicked_item = clicked_item

    @classmethod
    def decode(cls, buf: Buffer) -> PlayCreativeInventoryAction:
        return cls(buf.unpack('h'), buf.unpack_slot())


class PlaySpectate(Packet):
    """Used by the client to spectate a given entity. (Client -> Server)

    :param uuid.UUID target: The target entity/player to teleport to and spectate.
    :attr int id: Unique packet ID.
    :attr int to: Packet direction.
    :attr target:
    """

    id = 0x2D
    to = 0

    def __init__(self, target: uuid.UUID) -> None:
        super().__init__()

        self.target = target

    @classmethod
    def decode(cls, buf: Buffer) -> PlaySpectate:
        return cls(buf.unpack_uuid())
>>>>>>> 76249bf3
<|MERGE_RESOLUTION|>--- conflicted
+++ resolved
@@ -22,11 +22,8 @@
     'PlayTeleportConfirm',
     'PlayClientStatus',
     'PlayClientSettings',
-<<<<<<< HEAD
-=======
     'PlayCreativeInventoryAction',
     'PlaySpectate',
->>>>>>> 76249bf3
 )
 
 
@@ -475,9 +472,6 @@
             buf.unpack_bool(),
             buf.unpack('B'),
             buf.unpack_varint()
-<<<<<<< HEAD
-        )
-=======
         )
 
 
@@ -523,5 +517,4 @@
 
     @classmethod
     def decode(cls, buf: Buffer) -> PlaySpectate:
-        return cls(buf.unpack_uuid())
->>>>>>> 76249bf3
+        return cls(buf.unpack_uuid())