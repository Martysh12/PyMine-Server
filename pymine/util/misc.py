--- conflicted
+++ resolved
@@ -21,13 +21,13 @@
     return int(str(int.from_bytes(m.digest(), "big"))[:8])
 
 
-<<<<<<< HEAD
 def remove_namespace(s: str) -> str:
     if ":" in s:
         return "".join(s.split(":")[1:])
 
     return s
-=======
+
+
 class DualMethod:
     """Allows a method of a class to be a classmethod or regular method.
     If the method is called like Class.method(), the first parameter will be the class object.
@@ -44,5 +44,4 @@
         self._func = func
 
     def __get__(self, instance, owner=None):
-        return types.MethodType(self._func, (owner if instance is None else instance))
->>>>>>> c801389a
+        return types.MethodType(self._func, (owner if instance is None else instance))