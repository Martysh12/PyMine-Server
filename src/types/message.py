from __future__ import annotations

from src.types.buffer import Buffer


class Message:
    """A Minecraft chat message."""

    def __init__(self, msg):
        self.msg = msg

    @classmethod
    def from_buf(cls, buf: Buffer) -> Message:
        """Creates a Minecraft chat message from a buffer"""

        return cls(buf.unpack_json())

    @classmethod
    def from_string(cls, text: str) -> Message:
        """Creates a Minecraft chat message from json"""

        return cls({'text': text})

<<<<<<< HEAD
    def to_bytes(self) -> bytes:
        """Converts a Minecraft chat message to bytes"""
=======
    @classmethod
    def strip_styles(cls, text: str) -> str:
        """Remove color styles from the given text"""

        return re.sub(u'\u00A7.', '', text)

    @staticmethod
    def parse(obj: Any):
        if isinstance(obj, str):
            return obj
        if isinstance(obj, list):
            return ''.join((Message.parse(e) for e in obj))
        if isinstance(obj, dict):
            text = ''
            for prop, code in code_by_prop.items():
                if obj.get(prop):
                    text += u'\u00a7' + code
            if 'color' in obj:
                text += u'\u00a7' + code_by_name[obj['color']]
            if 'translate' in obj:
                text += obj['translate']
                if 'with' in obj:
                    args = u', '.join((Message.parse(e) for e in obj['with']))
                    text += u'{0}'.format(args)
            if 'text' in obj:
                text += obj['text']
            if 'extra' in obj:
                text += Message.parse(obj['extra'])
            return text

    def to_bytes(self):
        """Return the :class:`Message` in the form of bytes."""

        return Packet.pack_json(self.message)

    def to_string(self, strip_styles=True) -> str:
        """
        Return the actual content of the message, optionally keep the styles.
        """

        text = Message.parse(self.strip_styles(self.message)
                             if strip_styles else self.message)
        return text

    def __eq__(self, other: Any) -> bool:
        return isinstance(other, Message) and self.message == other.message
>>>>>>> 667832b6

        return Buffer.pack_json(self.msg)

    def to_string(self):
        """Converts a Minecraft chat message to text"""

        pass<|MERGE_RESOLUTION|>--- conflicted
+++ resolved
@@ -21,57 +21,8 @@
 
         return cls({'text': text})
 
-<<<<<<< HEAD
     def to_bytes(self) -> bytes:
         """Converts a Minecraft chat message to bytes"""
-=======
-    @classmethod
-    def strip_styles(cls, text: str) -> str:
-        """Remove color styles from the given text"""
-
-        return re.sub(u'\u00A7.', '', text)
-
-    @staticmethod
-    def parse(obj: Any):
-        if isinstance(obj, str):
-            return obj
-        if isinstance(obj, list):
-            return ''.join((Message.parse(e) for e in obj))
-        if isinstance(obj, dict):
-            text = ''
-            for prop, code in code_by_prop.items():
-                if obj.get(prop):
-                    text += u'\u00a7' + code
-            if 'color' in obj:
-                text += u'\u00a7' + code_by_name[obj['color']]
-            if 'translate' in obj:
-                text += obj['translate']
-                if 'with' in obj:
-                    args = u', '.join((Message.parse(e) for e in obj['with']))
-                    text += u'{0}'.format(args)
-            if 'text' in obj:
-                text += obj['text']
-            if 'extra' in obj:
-                text += Message.parse(obj['extra'])
-            return text
-
-    def to_bytes(self):
-        """Return the :class:`Message` in the form of bytes."""
-
-        return Packet.pack_json(self.message)
-
-    def to_string(self, strip_styles=True) -> str:
-        """
-        Return the actual content of the message, optionally keep the styles.
-        """
-
-        text = Message.parse(self.strip_styles(self.message)
-                             if strip_styles else self.message)
-        return text
-
-    def __eq__(self, other: Any) -> bool:
-        return isinstance(other, Message) and self.message == other.message
->>>>>>> 667832b6
 
         return Buffer.pack_json(self.msg)
 
