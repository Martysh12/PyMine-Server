# <img src="https://i.imgur.com/hXiemtm.png" height=25> PyMine
[![discord](https://img.shields.io/discord/789623993547227147.svg?label=&logo=discord&logoColor=ffffff&color=7389D8&labelColor=6A7EC2)](https://discord.gg/eeyEcwR9EM)
![views](https://api.ghprofile.me/view?username=py-mine/PyMine&color=0FAE6E&style=flat&label=views)
![quality](https://www.codefactor.io/repository/github/py-mine/pymine/badge)
![contributors](https://img.shields.io/badge/dynamic/json?color=0FAE6E&label=contributors&query=contributors.length&url=https%3A%2F%2Fraw.githubusercontent.com%2Fpy-mine%2FPyMine%2Fmain%2F.all-contributorsrc)
![code size](https://img.shields.io/github/languages/code-size/py-mine/PyMine?color=0FAE6E)
![build status](https://img.shields.io/github/workflow/status/py-mine/PyMine/Python%20App?color=0FAE6E)
![code style](https://img.shields.io/badge/code%20style-black-000000.svg)


*PyMine - The fastest, easiest to use, Python-based Minecraft Server!*


## Features
*Note: This list is not always up to date, and doesn't contain all the features that PyMine offers*
<<<<<<< HEAD
- [x] **Joinable** - *completed, players can load into the world*
- [ ] **Playable** - *currently a work in progress*
=======
- [X] **Windows & Linux Support** - *completed and always will be a thing*
- [ ] **Joinable** - *the login process is complete, but users can not yet join the world*
>>>>>>> 8a2c9242
- [ ] **Packet Models** - *missing some clientbound packets*
- [x] **Status + Login Logic** - *completed*
- [ ] **Play Logic** - *currently a work in progress*
- [ ] **World Generation** - *superflat world generation has been started*
- [ ] **Entities/Entity AI** - *not started yet*
- [x] **Plugin API** - *completed, but more will be added as the development continues*
- [ ] **Command/Argument Parsing** - *currently a work in progress*
- [x] **Query Support** - *completed*
- [ ] **RCON Support** - *not started yet*


## Contributing
- We'd love to have your help! Please read [CONTRIBUTING.md](https://github.com/py-mine/PyMine/blob/main/CONTRIBUTING.md) to get started!


## Installation / Usage
*Check out [the docs](https://pymine.readthedocs.io/) for more info*
### Installing from source
- First, clone the repository `git clone https://github.com/py-mine/PyMine.git` and move into that directory (`cd PyMine`)
- Next, install the required Python packages via pip (`python3 -m pip install -r requirements.txt`)
- To run the server, you should run `python3 pymine`.
- It is recommended you do not use regular Python, but [PyPy3](https://www.pypy.org/)


## API/Plugin Examples
- [example-plugin](https://github.com/py-mine/example-plugin) - *the official example plugin*


## Contributors ✨
Thanks goes to these wonderful people ([emoji key](https://allcontributors.org/docs/en/emoji-key)):

<!-- ALL-CONTRIBUTORS-LIST:START - Do not remove or modify this section -->
<!-- prettier-ignore-start -->
<!-- markdownlint-disable -->
<table>
  <tr>
    <td align="center"><a href="https://iapetus11.me"><img src="https://avatars.githubusercontent.com/u/38477514?v=4?s=100" width="100px;" alt=""/><br /><sub><b>Milo Weinberg</b></sub></a><br /><a href="https://github.com/py-mine/PyMine/commits?author=Iapetus-11" title="Code">💻</a> <a href="#design-Iapetus-11" title="Design">🎨</a> <a href="#plugin-Iapetus-11" title="Plugin/utility libraries">🔌</a> <a href="#data-Iapetus-11" title="Data">🔣</a> <a href="#mentoring-Iapetus-11" title="Mentoring">🧑‍🏫</a> <a href="https://github.com/py-mine/PyMine/commits?author=Iapetus-11" title="Documentation">📖</a> <a href="#question-Iapetus-11" title="Answering Questions">💬</a> <a href="https://github.com/py-mine/PyMine/issues?q=author%3AIapetus-11" title="Bug reports">🐛</a> <a href="#example-Iapetus-11" title="Examples">💡</a> <a href="#ideas-Iapetus-11" title="Ideas, Planning, & Feedback">🤔</a> <a href="#projectManagement-Iapetus-11" title="Project Management">📆</a> <a href="https://github.com/py-mine/PyMine/pulls?q=is%3Apr+reviewed-by%3AIapetus-11" title="Reviewed Pull Requests">👀</a> <a href="https://github.com/py-mine/PyMine/commits?author=Iapetus-11" title="Tests">⚠️</a> <a href="#infra-Iapetus-11" title="Infrastructure (Hosting, Build-Tools, etc)">🚇</a></td>
    <td align="center"><a href="https://github.com/Sh-wayz"><img src="https://avatars.githubusercontent.com/u/67710582?v=4?s=100" width="100px;" alt=""/><br /><sub><b>Sh-wayz</b></sub></a><br /><a href="https://github.com/py-mine/PyMine/commits?author=Sh-wayz" title="Code">💻</a> <a href="https://github.com/py-mine/PyMine/issues?q=author%3ASh-wayz" title="Bug reports">🐛</a> <a href="https://github.com/py-mine/PyMine/commits?author=Sh-wayz" title="Documentation">📖</a> <a href="#example-Sh-wayz" title="Examples">💡</a> <a href="#question-Sh-wayz" title="Answering Questions">💬</a> <a href="https://github.com/py-mine/PyMine/pulls?q=is%3Apr+reviewed-by%3ASh-wayz" title="Reviewed Pull Requests">👀</a> <a href="https://github.com/py-mine/PyMine/commits?author=Sh-wayz" title="Tests">⚠️</a> <a href="#projectManagement-Sh-wayz" title="Project Management">📆</a> <a href="#infra-Sh-wayz" title="Infrastructure (Hosting, Build-Tools, etc)">🚇</a></td>
    <td align="center"><a href="https://github.com/Ammar-sys"><img src="https://avatars.githubusercontent.com/u/69536330?v=4?s=100" width="100px;" alt=""/><br /><sub><b>Ammar-sys</b></sub></a><br /><a href="https://github.com/py-mine/PyMine/commits?author=Ammar-sys" title="Documentation">📖</a></td>
    <td align="center"><a href="https://github.com/emerald73"><img src="https://avatars.githubusercontent.com/u/70043252?v=4?s=100" width="100px;" alt=""/><br /><sub><b>Treyver Reicha</b></sub></a><br /><a href="https://github.com/py-mine/PyMine/commits?author=emerald73" title="Code">💻</a> <a href="https://github.com/py-mine/PyMine/pulls?q=is%3Apr+reviewed-by%3Aemerald73" title="Reviewed Pull Requests">👀</a> <a href="#ideas-emerald73" title="Ideas, Planning, & Feedback">🤔</a> <a href="https://github.com/py-mine/PyMine/issues?q=author%3Aemerald73" title="Bug reports">🐛</a> <a href="#projectManagement-emerald73" title="Project Management">📆</a> <a href="https://github.com/py-mine/PyMine/commits?author=emerald73" title="Tests">⚠️</a></td>
    <td align="center"><a href="https://github.com/itsmewulf"><img src="https://avatars.githubusercontent.com/u/63970738?v=4?s=100" width="100px;" alt=""/><br /><sub><b>Paul Przybyszewski</b></sub></a><br /><a href="https://github.com/py-mine/PyMine/commits?author=itsmewulf" title="Code">💻</a></td>
    <td align="center"><a href="https://github.com/ashwinvin"><img src="https://avatars.githubusercontent.com/u/38067089?v=4?s=100" width="100px;" alt=""/><br /><sub><b>Ashwin Vinod</b></sub></a><br /><a href="#ideas-ashwinvin" title="Ideas, Planning, & Feedback">🤔</a> <a href="https://github.com/py-mine/PyMine/commits?author=ashwinvin" title="Code">💻</a> <a href="https://github.com/py-mine/PyMine/commits?author=ashwinvin" title="Documentation">📖</a></td>
    <td align="center"><a href="https://sofi.codes"><img src="https://avatars.githubusercontent.com/u/20756843?v=4?s=100" width="100px;" alt=""/><br /><sub><b>imSofi</b></sub></a><br /><a href="https://github.com/py-mine/PyMine/issues?q=author%3Aimsofi" title="Bug reports">🐛</a></td>
  </tr>
  <tr>
    <td align="center"><a href="https://kevinthomas.codes/"><img src="https://avatars.githubusercontent.com/u/46242684?v=4?s=100" width="100px;" alt=""/><br /><sub><b>Kevin Thomas</b></sub></a><br /><a href="#ideas-TrustedMercury" title="Ideas, Planning, & Feedback">🤔</a> <a href="https://github.com/py-mine/PyMine/commits?author=TrustedMercury" title="Code">💻</a></td>
    <td align="center"><a href="https://milanm.tk"><img src="https://avatars.githubusercontent.com/u/29466935?v=4?s=100" width="100px;" alt=""/><br /><sub><b>Milan Mehra</b></sub></a><br /><a href="#ideas-milanmdev" title="Ideas, Planning, & Feedback">🤔</a></td>
    <td align="center"><a href="https://github.com/the456gamer"><img src="https://avatars.githubusercontent.com/u/42748092?v=4?s=100" width="100px;" alt=""/><br /><sub><b>the456gamer</b></sub></a><br /><a href="#ideas-the456gamer" title="Ideas, Planning, & Feedback">🤔</a> <a href="https://github.com/py-mine/PyMine/commits?author=the456gamer" title="Code">💻</a> <a href="https://github.com/py-mine/PyMine/issues?q=author%3Athe456gamer" title="Bug reports">🐛</a> <a href="#infra-the456gamer" title="Infrastructure (Hosting, Build-Tools, etc)">🚇</a></td>
  </tr>
</table>

<!-- markdownlint-restore -->
<!-- prettier-ignore-end -->

<!-- ALL-CONTRIBUTORS-LIST:END -->

This project follows the [all-contributors](https://github.com/all-contributors/all-contributors) specification. Contributions of any kind welcome!<|MERGE_RESOLUTION|>--- conflicted
+++ resolved
@@ -13,13 +13,10 @@
 
 ## Features
 *Note: This list is not always up to date, and doesn't contain all the features that PyMine offers*
-<<<<<<< HEAD
+
+- [X] **Windows & Linux Support** - *completed and always will be a thing*
 - [x] **Joinable** - *completed, players can load into the world*
 - [ ] **Playable** - *currently a work in progress*
-=======
-- [X] **Windows & Linux Support** - *completed and always will be a thing*
-- [ ] **Joinable** - *the login process is complete, but users can not yet join the world*
->>>>>>> 8a2c9242
 - [ ] **Packet Models** - *missing some clientbound packets*
 - [x] **Status + Login Logic** - *completed*
 - [ ] **Play Logic** - *currently a work in progress*
