from __future__ import annotations
import re

from src.data.formats import *


class Message:
    """A Minecraft chat message.

    :param object msg: Buffer or str object representing a chat message.
    :attr msg:

    """

    def __init__(self, msg: object) -> None:
        self.msg = msg

    @classmethod
    def from_buf(cls, buf: 'Buffer') -> Message:
        """Creates a Minecraft chat message from a buffer."""

        return cls(buf.unpack_json())

    @classmethod
    def from_string(cls, text: str) -> Message:
        """Creates a Minecraft chat message from json."""

        return cls({'text': text})

    def to_bytes(self) -> bytes:
        """Converts a Minecraft chat message to bytes."""

        return Buffer.pack_json(self.msg)

    # For mode arg
    # 'plain' = plain text, no formatting
    # 'normal' = with formatting codes
    # 'color' = formatted with ansi/terminal formatting codes
<<<<<<< HEAD
    def to_string(self, mode: str):
        """Converts a Minecraft chat message to text."""
=======
    def to_string(self, mode: str) -> str:
        """Converts a Minecraft chat message to text"""
>>>>>>> 6266fa1f

        def parse(msg):
            if isinstance(msg, str):
                if mode == 'plain':
                    return re.sub('§.', '', msg)
                elif mode == 'normal':
                    return self.msg
                elif mode == 'color':
                    colored = ''

                    for i, c in enumerate(msg):
                        if c == '§':
                            colored += TERMINAL_CODES[msg[i + 1]]
                            continue

                    return colored
            elif isinstance(msg, list):
                return ''.join(parse(e) for e in msg)
            elif isinstance(msg, dict):
                text = ''

                if mode != 'plain':
                    for name, code in FORMAT_BY_NAME.items():
                        if msg.get(name):
                            text += '§' + code

                if 'text' in msg:
                    text += parse(msg['text'])

                if 'extra' in msg:
                    text += parse(msg['extra'])
            elif msg is None:
                return ''
            else:
                return str(self.msg)

        return parse(self.msg)<|MERGE_RESOLUTION|>--- conflicted
+++ resolved
@@ -36,13 +36,8 @@
     # 'plain' = plain text, no formatting
     # 'normal' = with formatting codes
     # 'color' = formatted with ansi/terminal formatting codes
-<<<<<<< HEAD
-    def to_string(self, mode: str):
+    def to_string(self, mode: str) -> str:
         """Converts a Minecraft chat message to text."""
-=======
-    def to_string(self, mode: str) -> str:
-        """Converts a Minecraft chat message to text"""
->>>>>>> 6266fa1f
 
         def parse(msg):
             if isinstance(msg, str):
