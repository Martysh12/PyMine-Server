--- conflicted
+++ resolved
@@ -34,7 +34,7 @@
     except FileNotFoundError:
         return SERVER_PROPERTIES_DEFAULT
 
-<<<<<<< HEAD
+
 SERVER_PROPERTIES = load_properties()
 
 def load_favicon():
@@ -44,8 +44,4 @@
     except FileNotFoundError:
         return None
 
-FAVICON = load_favicon()
-=======
-
-SERVER_PROPERTIES = load_properties()
->>>>>>> 4c2a78d4
+FAVICON = load_favicon()