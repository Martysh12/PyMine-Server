--- conflicted
+++ resolved
@@ -1,18 +1,11 @@
-import __pypy__
-
 from src.util.logging import Logger
 from src.data.config import *
 
 __all__ = ('share', 'logger',)
 
 # *should* be optimized for passing around, see here: https://doc.pypy.org/en/latest/__pypy__-module.html
-<<<<<<< HEAD
-share = __pypy__.newdict('kwargs')
-share.update({
-=======
 # share = __pypy__.newdict('kwargs')
 share = {
->>>>>>> f11ab070
     'server': None,
     'server_version': 1,
     'version': '1.16.4',
@@ -27,14 +20,9 @@
     'ses': None,
     'states': {},  # {remote: state_id}
     'comp_thresh': SERVER_PROPERTIES['comp_thresh']
-})
+}
 
 logger = Logger()
 
-<<<<<<< HEAD
-=======
-logger = Logger()
-
->>>>>>> f11ab070
 entity_id_cache = {}  # {remote: entity_id}
 user_cache = {}  # {entity_id: {remote: tuple, uuid: str}}