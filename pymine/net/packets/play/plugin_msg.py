"""Contains packets relating to plugin channels and messages. See here: https://wiki.vg/Plugin_channels"""

from __future__ import annotations

from pymine.types.packet import Packet
from pymine.types.buffer import Buffer

__all__ = ("PlayPluginMessageClientBound", "PlayPluginMessageServerBound")


class PlayPluginMessageClientBound(Packet):
    """Used to send a "plugin message". See here https://wiki.vg/Protocol#Plugin_Message_.28serverbound.29 (Server -> Client)

    :param str channel: The plugin channel to be used.
    :param bytes data: Data to be sent to the client.
    :ivar int id: Unique packet ID.
    :ivar int to: Packet direction.
    :ivar data:
    """

    id = 0x17
    to = 1

    def __init__(self, channel: str, data: bytes) -> None:
        super().__init__()

        self.channel = channel
        self.data = data

    def encode(self) -> bytes:
        return Buffer.pack_string(self.channel) + self.data


class PlayPluginMessageServerBound(Packet):
    """Used to send plugin data to the server (Client -> Server)

    :param str channel: The plugin channel being used.
<<<<<<< HEAD
    :param Buffer data: Data to be sent to the client.
    :attr int id: Unique packet ID.
    :attr int to: Packet direction.
    :attr data:
=======
    :param bytes data: Data to be sent to the client.
    :ivar int id: Unique packet ID.
    :ivar int to: Packet direction.
    :ivar data:
>>>>>>> d706c265
    """

    id = 0x0B
    to = 0

    def __init__(self, channel: str, data: bytes) -> None:
        super().__init__()

        self.channel = channel
        self.data = data

    def decode(self, buf: Buffer) -> PlayPluginMessageServerBound:
<<<<<<< HEAD
        return PlayPluginMessageServerBound(buf.unpack_string(), Buffer(buf.read()))
=======
        return PlayPluginMessageServerBound(buf.unpack_string(), buf.read())
>>>>>>> d706c265
<|MERGE_RESOLUTION|>--- conflicted
+++ resolved
@@ -35,17 +35,10 @@
     """Used to send plugin data to the server (Client -> Server)
 
     :param str channel: The plugin channel being used.
-<<<<<<< HEAD
-    :param Buffer data: Data to be sent to the client.
-    :attr int id: Unique packet ID.
-    :attr int to: Packet direction.
-    :attr data:
-=======
     :param bytes data: Data to be sent to the client.
     :ivar int id: Unique packet ID.
     :ivar int to: Packet direction.
     :ivar data:
->>>>>>> d706c265
     """
 
     id = 0x0B
@@ -58,8 +51,4 @@
         self.data = data
 
     def decode(self, buf: Buffer) -> PlayPluginMessageServerBound:
-<<<<<<< HEAD
-        return PlayPluginMessageServerBound(buf.unpack_string(), Buffer(buf.read()))
-=======
-        return PlayPluginMessageServerBound(buf.unpack_string(), buf.read())
->>>>>>> d706c265
+        return PlayPluginMessageServerBound(buf.unpack_string(), Buffer(buf.read()))