--- conflicted
+++ resolved
@@ -18,10 +18,7 @@
 import asyncio
 import hashlib
 import types
-<<<<<<< HEAD
-=======
 import ast
->>>>>>> 9316a959
 
 # An implementation of java's String.hashCode()
 def java_string_hash(s: str) -> int:
@@ -47,8 +44,6 @@
     return s
 
 
-<<<<<<< HEAD
-=======
 async def nice_eval(code: str, env: dict) -> str:
     code_nice = f"async def nice_eval():\n" + "\n".join(f"    {i}" for i in code.strip(" `py\n ").splitlines())
     code_parsed = ast.parse(code_nice)
@@ -72,7 +67,6 @@
     return repr(await eval(f"nice_eval()", env))
 
 
->>>>>>> 9316a959
 class DualMethod:
     """Allows a method of a class to be a classmethod or regular method.
     If the method is called like Class.method(), the first parameter will be the class object.
