--- conflicted
+++ resolved
@@ -114,13 +114,8 @@
     :param int x: The x coordinate of the block.
     :param int y: The y coordinate of the block.
     :param int z: The z coordinate of the block.
-<<<<<<< HEAD
-    :attr type id: Unique packet ID.
-    :attr type to: Packet direction.
-=======
     :attr int id: Unique packet ID.
     :attr int to: Packet direction.
->>>>>>> f11ab070
     :attr transaction_id:
     :attr x:
     :attr y:
