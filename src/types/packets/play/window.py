
"""Contains packets related to windows."""

from __future__ import annotations

from src.types.packet import Packet
from src.types.buffer import Buffer

__all__ = (
    'PlayWindowConfirmationClientBound',
    'PlayWindowConfirmationServerBound',
    'PlayClickWindow',
    'PlayCloseWindowButton',
    'PlayCloseWindowServerBound',
    'PlayCloseWindowClientBound',
    'PlayWindowProperty',
    'PlayWindowItems',
)


class PlayWindowConfirmationClientBound(Packet):
    """A packet indicating whether a request from the client was accepted or if there was a problem.
    Server -> Client"""

    id = 0x11
    to = 1

    def __init__(self, window_id: int, action_number: int, accepted: bool) -> None:
        super().__init__()

        self.window_id = window_id
        self.action_number = action_number
        self.accepted = accepted

    def encode(self) -> bytes:
        return Buffer.pack('b', self.window_id) + Buffer.pack('h', self.action_number) + \
            Buffer.pack_bool(self.accepted)


class PlayWindowConfirmationServerBound(Packet):
    """Used by the client to respond to a nearly identical packet by the server. (Client -> Server)

    :param int window_id: The ID of the window/open inventory.
    :param int action_number: The unique number of the action.
    :param bool accepted: Whether the action was allowed or denied.
    :attr int id: Unique packet ID.
    :attr int to: Packet direction.
    :attr window_id:
    :attr action_number:
    :attr accepted:
    """

    id = 0x07
    to = 0

    def __init__(self, window_id: int, action_number: int, accepted: bool) -> None:
        super().__init__()

        self.window_id = window_id
        self.action_number = action_number
        self.accepted = accepted

    @classmethod
    def decode(cls, buf: Buffer) -> PlayWindowConfirmationServerBound:
        return cls(buf.unpack('b'), buf.unpack('h'), buf.unpack_bool())


class PlayClickWindow(Packet):
    """Sent when the client clicks on a slot in a window. (Client -> Server)

    :param int window_id: The ID of the window where the action occurred.
    :param int slot_number: The number of the slot that was clicked.
    :param int button: Description of parameter `button`.
    :param int action_number: Unique number, see here: https://wiki.vg/Protocol#Click_Window_Button.
    :param int mode: The inventory operation mode.
    :param dict slot: The slot item.
    :attr int id: Unique packet ID.
    :attr int to: Packet direction.
    :attr window_id:
    :attr slot_number:
    :attr button:
    :attr action_number:
    :attr mode:
    :attr slot:
    """

    id = 0x09
    to = 0

    def __init__(
            self,
            window_id: int,
            slot_number: int,
            button: int,
            action_number: int,
            mode: int,
            slot: dict) -> None:
        super().__init__()

        self.window_id = window_id
        self.slot_number = slot_number
        self.button = button
        self.action_number = action_number
        self.mode = mode
        self.slot = slot

    @classmethod
    def decode(cls, buf: Buffer) -> PlayClickWindow:
        return cls(
            buf.unpack('B'),
            buf.unpack('h'),
            buf.unpack('b'),
            buf.unpack('h'),
            buf.unpack_varint(),
            buf.unpack_slot()
        )


class PlayCloseWindowButton(Packet):
    """Sent by the client when a window close button is clicked. (Client -> Server)

    :param int window_id: The ID of the window sent by an open window packet.
    :param int button_id: Meaning depends on window type, see here: https://wiki.vg/Protocol#Click_Window_Button.
    :attr int id: Unique packet ID.
    :attr int to: Packet direction.
    :attr window_id:
    :attr button_id:
    """

    id = 0x08
    to = 0

    def __init__(self, window_id: int, button_id: int) -> None:
        super().__init__()

        self.window_id = window_id
        self.button_id = button_id

    @classmethod
    def decode(cls, buf: Buffer) -> PlayCloseWindowButton:
        return cls(buf.unpack('b'), buf.unpack('b'))


class PlayCloseWindowServerBound(Packet):
    """Packet sent by the client when it closes a container window. (Client -> Server)

    :param int window_id: The ID of the window that was closed, 0 for player's inventory.
    :attr int id: Unique packet ID.
    :attr int to: Packet direction.
    :attr window_id:
    """

    id = 0x0A
    to = 0

    def __init__(self, window_id: int):
        super().__init__()

        self.window_id = window_id

    @classmethod
    def decode(cls, buf: Buffer) -> PlayCloseWindowServerBound:
        return cls(buf.unpack('b'))


class PlayCloseWindowClientBound(Packet):
    """This packet is sent from the server to the client when a window is forcibly closed, such as when a chest is destroyed while it's open. """

    id = 0x12
    to = 1

    def __init__(self, window_id: int) -> None:
        super().__init__()

        self.window_id = window_id

    def encode(self) -> bytes:
        return Buffer.pack('B', self.window_id)


class PlayWindowItems(Packet):
    """Sent by the server when multiple slots in an inventory window are updated (Server -> Client)

    :param list slots: The updated inventory slots.
    :attr int id: Unique packet ID.
    :attr int to: Packet direction.
    :attr slots:
    """

    id = 0x13
    to = 1

    def __init__(self, slots: list) -> None:
        super().__init__()

        self.slots = slots

    def encode(self) -> bytes:
        return Buffer.pack('h', len(self.slots)) + b''.join(Buffer.pack_slot(s) for s in self.slots)


class PlayWindowProperty(Packet):
    """This packet is used to inform the client that part of a GUI window should be updated.
    Clientbound (Server -> Client).
    :param int window_id: The ID of the window to be updated.
    :param int property: The property to be updated.
    :param int value: The new value for the property.
    :attr int to: The intended recipient.
    :attr int id: The unique ID of the packet."""

    id = 0x14
    to = 1

<<<<<<< HEAD
    def __init__(self, window_id: int, property: int, value: int) -> None:
=======
    def __init__(self, window_id: int, prop: int, value: int) -> None:
>>>>>>> f11ab070
        super().__init__()

        self.window_id = window_id
        self.prop = prop
        self.value = value

    def encode(self) -> bytes:
<<<<<<< HEAD
        return Buffer.pack('B', self.window_id) + Buffer.pack('h', self.property) +\
=======
        return Buffer.pack('B', self.window_id) + Buffer.pack('h', self.prop) + \
>>>>>>> f11ab070
            Buffer.pack('h', self.value)<|MERGE_RESOLUTION|>--- conflicted
+++ resolved
@@ -211,11 +211,7 @@
     id = 0x14
     to = 1
 
-<<<<<<< HEAD
-    def __init__(self, window_id: int, property: int, value: int) -> None:
-=======
     def __init__(self, window_id: int, prop: int, value: int) -> None:
->>>>>>> f11ab070
         super().__init__()
 
         self.window_id = window_id
@@ -223,9 +219,5 @@
         self.value = value
 
     def encode(self) -> bytes:
-<<<<<<< HEAD
-        return Buffer.pack('B', self.window_id) + Buffer.pack('h', self.property) +\
-=======
         return Buffer.pack('B', self.window_id) + Buffer.pack('h', self.prop) + \
->>>>>>> f11ab070
             Buffer.pack('h', self.value)