--- conflicted
+++ resolved
@@ -11,10 +11,7 @@
 
 from pymine.api.commands import CommandHandler
 from pymine.api.events import EventHandler
-<<<<<<< HEAD
 from pymine.api.register import Register
-=======
->>>>>>> d706c265
 
 
 class PyMineAPI:
