--- conflicted
+++ resolved
@@ -8,13 +8,8 @@
 
 
 # Handles all status logic (all packets in the status state)
-<<<<<<< HEAD
 async def status(r: 'StreamReader', w: 'StreamWriter', packet: 'Packet', remote: tuple) -> tuple:
     if packet.id_ == 0x00:  # StatusStatusRequest
-=======
-async def status(r: 'StreamReader', w: 'StreamWriter', packet: 'Packet', remote: tuple):
-    if packet.id == 0x00:  # StatusStatusRequest
->>>>>>> f5c37601
         await send_status(r, w, packet)
     elif packet.id == 0x01:  # StatusStatusPingPong
         await pong(r, w, packet)
