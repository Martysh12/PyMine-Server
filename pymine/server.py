--- conflicted
+++ resolved
@@ -72,10 +72,7 @@
         self.favicon = load_favicon()  # server-icon.png in the root dir, displayed in clients' server lists
         self.comp_thresh = self.conf["comp_thresh"]  # shortcut for compression threshold since it's used so much
 
-<<<<<<< HEAD
-=======
         self.console.ses.vi_mode = self.conf["vi_mode"]
->>>>>>> 9316a959
         self.console.set_prompt(self.conf["prompt"])
         self.console.debug_ = self.conf["debug"]
         self.console.debug("Debug mode enabled.")
