import time
import uuid

from pymine.types.bitfield import BitField
from pymine.types.buffer import Buffer
from pymine.types.packet import Packet
from pymine.types.player import Player
from pymine.types.stream import Stream
from pymine.types.world import World
import pymine.types.nbt as nbt

from pymine.data.default_nbt.dimension_codec import new_dim_codec_nbt, get_dimension_data
from pymine.data.recipes import RECIPES
from pymine.data.tags import TAGS

from pymine.util.misc import seed_hash
import pymine.net.packets as packets
from pymine.server import server


# Used to finish the process of allowing a client to actually enter the server
async def join(stream: Stream, uuid_: uuid.UUID, username: str) -> None:
    server.cache.uuid[stream.remote] = int(uuid_)  # update uuid cache

    player = await server.playerio.fetch_player(uuid_)  # fetch player data from disk
    player.remote = stream.remote
    player.username = username

    world = server.worlds[player.data["Dimension"].data]  # the world player *should* be spawning into

    await send_join_game_packet(stream, world, player)

    # send server brand via plugin channels
    await server.send_packet(
        stream, packets.play.plugin_msg.PlayPluginMessageClientBound("minecraft:brand", Buffer.pack_string(server.meta.pymine))
    )

    # sends info about the server difficulty
    await server.send_packet(
        stream,
        packets.play.difficulty.PlayServerDifficulty(world.data["Difficulty"].data, world.data["DifficultyLocked"].data),
    )

    await send_player_abilities(stream, player)


async def join_2(stream: Stream, player: Player) -> None:
    # change held item to saved last held item
    await server.send_packet(stream, packets.play.player.PlayHeldItemChangeClientBound(player.data["SelectedItemSlot"].data))

    # send recipes
    await server.send_packet(stream, packets.play.crafting.PlayDeclareRecipes(RECIPES))

    # send tags (data about the different blocks and items)
    await server.send_packet(stream, packets.play.tags.PlayTags(TAGS))

    # send entity status packet, apparently this is required, for now it'll just set player to op lvl 4 (value 28)
    await server.send_packet(stream, packets.play.entity.PlayEntityStatus(player.entity_id, 28))

    # tell the client the commands, since proper commands + arg parsing hasn't been added yet, we send an empty list.
    await server.send_packet(stream, packets.play.command.PlayDeclareCommands([]))

    # send unlocked recipes to the client
    await send_unlocked_recipes(stream, player)

    # update player position and rotation
    await send_player_position_and_rotation(stream, player)


# crucial info pertaining to the world and player status
async def send_join_game_packet(stream: Stream, world: World, player: Player) -> None:
    level_name = server.conf["level_name"]  # level name, i.e. Xenon

    await server.send_packet(
        stream,
        packets.play.player.PlayJoinGame(
            player.entity_id,
            server.conf["hardcore"],  # whether world is hardcore or not
            player.data["playerGameType"].data,  # gamemode
            player.data["previousPlayerGameType"].data,  # previous gamemode
            [level_name, f"{level_name}_nether", f"{level_name}_the_end"],  # world names
            new_dim_codec_nbt(),  # Shouldn't change unless CUSTOM DIMENSIONS are added fml
            # This is like the the dimension data for the dim the player is currently spawning into
            get_dimension_data(player.data["Dimension"].data),  # player.data['Dimension'] should be like minecraft:overworld
            server.conf["level_name"],  # level name of the world the player is spawning into
            seed_hash(server.conf["seed"]),
            server.conf["max_players"],
            server.conf["view_distance"],
            (not server.conf["debug"]),
            (world.data["GameRules"]["doImmediateRespawn"].data != "true"),  # (not doImmediateRespawn gamerule)
            False,  # If world is a debug world iirc
            False,  # Should be true if world is superflat
        ),
    )


# send what the player can/can't do
async def send_player_abilities(stream: Stream, player: Player) -> None:
    abilities = player.data["abilities"]
    flags = BitField.new(4)

    flags.add(0x01, abilities["invulnerable"].data)
    flags.add(0x02, abilities["flying"].data)
    flags.add(0x04, abilities["mayfly"].data)
    flags.add(0x08, abilities["instabuild"].data)

    await server.send_packet(  # yes the last arg is supposed to be fov, but the values are actually the same
        stream,
        packets.play.player.PlayPlayerAbilitiesClientBound(
            flags.field, abilities["flySpeed"].data, abilities["walkSpeed"].data
        ),
    )


async def send_unlocked_recipes(stream: Stream, player: Player) -> None:
    await server.send_packet(
        stream,
        packets.play.crafting.PlayUnlockRecipes(
            0,  # init
            player.data["recipeBook"]["isGuiOpen"],  # refers to the regular crafting bench/table
            player.data["recipeBook"]["isFilteringCraftable"],  # refers to the regular crafting bench/table
            player.data["recipeBook"]["isFurnaceGuiOpen"],
            player.data["recipeBook"]["isFurnaceFilteringCraftable"],
            player.data["recipeBook"]["isBlastingFurnaceGuiOpen"],
            player.data["recipeBook"]["isBlastingFurnaceFilteringCraftable"],
            player.data["recipeBook"]["isSmokerGuiOpen"],
            player.data["recipeBook"]["isSmokerFilteringCraftable"],
            player.data["recipeBook"]["recipes"],  # all unlocked recipes
            player.data["recipeBook"]["toBeDisplayed"],  # ones which will be displayed as newly unlocked
        ),
    )


async def send_player_position_and_rotation(stream: Stream, player: Player) -> None:
    flags = BitField.new(5, (0x01, False), (0x02, False), (0x04, False), (0x08, False), (0x10, False))

    await server.send_packet(
<<<<<<< HEAD
        packets.play.player.PlayPlayerPositionAndLookClientBound(
            *player.pos,
            *player.rotation,
            flags.field,
            random.randint(0, 999999)  # the tp id, NEEDS TO BE VERIFIED LATER
        )
=======
        packets.play.player.PlayPlayerPositionAndLookClientBound(*player.pos, *player.rotation, flags.field)
>>>>>>> ec39ec3f
    )<|MERGE_RESOLUTION|>--- conflicted
+++ resolved
@@ -135,14 +135,10 @@
     flags = BitField.new(5, (0x01, False), (0x02, False), (0x04, False), (0x08, False), (0x10, False))
 
     await server.send_packet(
-<<<<<<< HEAD
         packets.play.player.PlayPlayerPositionAndLookClientBound(
             *player.pos,
             *player.rotation,
             flags.field,
             random.randint(0, 999999)  # the tp id, NEEDS TO BE VERIFIED LATER
         )
-=======
-        packets.play.player.PlayPlayerPositionAndLookClientBound(*player.pos, *player.rotation, flags.field)
->>>>>>> ec39ec3f
     )