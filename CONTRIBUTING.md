# <img src="https://i.imgur.com/LHDnix6.png" height=60>PyMine
## Contributing
*Want to help out? This is how!*

1. [Create a bug report, feature request, or other issue](https://github.com/py-mine/PyMine/issues), and assign yourself.
2. Fork the repository, or create a new branch.
3. Make your changes, with descriptive commit names. Remember to follow the [style guide](#style-guide)!
4. [Create a pull request](https://github.com/py-mine/PyMine/pulls) with a detailed description of the issue resolved, link the issue you created, and request a reviewer.
5. One of the main devs will review it and request changes if needed!

## Style Guide
### General Guidelines
* Use `'string'` not `"string"`
* Use f-strings (`f'{thing}'`) instead of `.format()` where possible
* Use concatenation for uncomplicated things instead of f-strings, as concatenation is faster
* After indentation changes there should be a new line
* Unless there's a good reason, lines shouldn't be longer than 100 characters
* Use `snake_case` for variables
* Constants should either be loaded from a config file or be in `UPPER_SNAKE_CASE`
<<<<<<< HEAD
* Tuples should always be incased in () and have an extra comma at the end. Example: `(val1, val2,)`
* Lines shouldn't be longer than `127` characters.
=======
* Standalone tuples should always be incased in () and have an extra comma at the end. Example: `my_tup = (val1, val2,)`
>>>>>>> 04ae1bf2

### Classes
* There should be two new lines before the start of a class unless it's indented
* Must have descriptive docstring
* Must have typehints for `__init__` arguments

### Functions/Methods
* There should be two new lines before the start of a function unless it's indented
* Must have a semi-descriptive docstring
* Must have typehints for arguments and return type annotations for returns
* If a method's return type is the method's class, do `from __future__ import annotations` to fix NameErrors

### Docstrings
* Docstrings should be present for files, classes, and functions with a newline after them
* Docstrings that are small enough should look like `"""Information"""`

### Imports
* Imports should be sorted by size descending
* Imports from `src/*` should be separated from the rest of the imports by a newline<|MERGE_RESOLUTION|>--- conflicted
+++ resolved
@@ -17,12 +17,8 @@
 * Unless there's a good reason, lines shouldn't be longer than 100 characters
 * Use `snake_case` for variables
 * Constants should either be loaded from a config file or be in `UPPER_SNAKE_CASE`
-<<<<<<< HEAD
-* Tuples should always be incased in () and have an extra comma at the end. Example: `(val1, val2,)`
-* Lines shouldn't be longer than `127` characters.
-=======
 * Standalone tuples should always be incased in () and have an extra comma at the end. Example: `my_tup = (val1, val2,)`
->>>>>>> 04ae1bf2
+* Lines shouldn't be longer than 127 characters.
 
 ### Classes
 * There should be two new lines before the start of a class unless it's indented
