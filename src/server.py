from cryptography.hazmat.primitives.asymmetric import rsa
import asyncio
import aiohttp
import random
import struct
import sys
import os

sys.path.append(os.getcwd())

from src.types.buffer import Buffer  # nopep8

from src.data.packet_map import PACKET_MAP  # nopep8
from src.data.states import STATES  # nopep8

from src.logic.commands import handle_server_commands, load_commands  # nopep8
from src.logic.status import legacy_ping as logic_legacy_ping  # nopep8
from src.logic.status import status as logic_status  # nopep8
from src.logic.login import login as logic_login  # nopep8
from src.logic.play import play as logic_play  # nopep8

<<<<<<< HEAD
=======
from src.util.logging import task_exception_handler  # nopep8
>>>>>>> f11ab070
from src.util.share import share, logger  # nopep8

load_commands()

share['rsa']['private'] = rsa.generate_private_key(65537, 1024)
share['rsa']['public'] = share['rsa']['private'].public_key()

states = share['states']
logger.debug_ = share['conf']['debug']


async def close_con(w, remote):  # Close a connection to a client
    await w.drain()

    w.close()
    await w.wait_closed()

    try:
        del states[remote]
    except BaseException:
        pass

    logger.debug(f'Disconnected nicely from {remote[0]}:{remote[1]}.')
    return False, None, w

share['close_con'] = close_con


# Handle / respond to packets, this is a loop
async def handle_packet(r: asyncio.StreamReader, w: asyncio.StreamWriter, remote: tuple):
    packet_length = 0

    # Basically an implementation of Buffer.unpack_varint()
    # except designed to read directly from a a StreamReader
    # and also to handle legacy server list ping packets
    for i in range(5):
        try:
            read = await asyncio.wait_for(r.read(1), 5)
        except asyncio.TimeoutError:
            return await close_con(w, remote)

        if i == 0 and read == b'\xFE':
            await logic_legacy_ping(r, w, remote)
            return await close_con(w, remote)

        b = struct.unpack('B', read)[0]
        packet_length |= (b & 0x7F) << 7 * i

        if not b & 0x80:
            break

    if packet_length & (1 << 31):
        packet_length -= 1 << 32

    buf = Buffer(await r.read(packet_length))

<<<<<<< HEAD
    state = STATES.decode(states.get(remote, 0))
=======
    state = STATES.encode(states.get(remote, 0))
>>>>>>> f11ab070
    packet = buf.unpack_packet(state, 0, PACKET_MAP)

    logger.debug(f'IN : state:{state:<11} | id:0x{packet.id:02X} | packet:{type(packet).__name__}')

    if state == 'handshaking':
        states[remote] = packet.next_state
        return True, r, w

    if state == 'status':
        return await logic_status(r, w, packet, remote)

    if state == 'login':
        return await logic_login(r, w, packet, remote)

    if state == 'play':
        return await logic_play(r, w, packet, remote)


async def handle_con(r, w):  # Handle a connection from a client
    remote = w.get_extra_info('peername')  # (host, port,)
    logger.debug(f'connection received from {remote[0]}:{remote[1]}.')

    c = True

    while c:
        try:
            c, r, w = await handle_packet(r, w, remote)
        except BaseException as e:
            logger.error(logger.f_traceback(e))
            break

    await close_con(w, remote)


async def start():  # Actually start the server
    addr = share['conf']['server_ip']
    port = share['conf']['server_port']

    server = share['server'] = await asyncio.start_server(handle_con, host=addr, port=port)

    cmd_task = asyncio.create_task(handle_server_commands())  # Used to handle commands

    try:
        async with aiohttp.ClientSession() as share['ses']:
            async with server:
                if random.randint(0, 999) == 1:  # shhhhh
                    logger.info(f'PPMine 69.0 started on port {addr}:{port}!')
                else:
                    logger.info(
                        f'PyMine {float(share["server_version"])} started on {addr}:{port}!')

                await server.serve_forever()
    except (asyncio.CancelledError, KeyboardInterrupt,):
        logger.info('Closing server...')

        cmd_task.cancel()

        logger.info('Server closed.')


loop = asyncio.get_event_loop()
loop.set_debug(True)
loop.set_exception_handler(task_exception_handler)

try:
    loop.run_until_complete(start())
except BaseException as e:
    logger.critical(logger.f_traceback(e))<|MERGE_RESOLUTION|>--- conflicted
+++ resolved
@@ -19,10 +19,7 @@
 from src.logic.login import login as logic_login  # nopep8
 from src.logic.play import play as logic_play  # nopep8
 
-<<<<<<< HEAD
-=======
 from src.util.logging import task_exception_handler  # nopep8
->>>>>>> f11ab070
 from src.util.share import share, logger  # nopep8
 
 load_commands()
@@ -79,11 +76,7 @@
 
     buf = Buffer(await r.read(packet_length))
 
-<<<<<<< HEAD
-    state = STATES.decode(states.get(remote, 0))
-=======
     state = STATES.encode(states.get(remote, 0))
->>>>>>> f11ab070
     packet = buf.unpack_packet(state, 0, PACKET_MAP)
 
     logger.debug(f'IN : state:{state:<11} | id:0x{packet.id:02X} | packet:{type(packet).__name__}')
